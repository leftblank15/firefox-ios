/* This Source Code Form is subject to the terms of the Mozilla Public
 * License, v. 2.0. If a copy of the MPL was not distributed with this
 * file, You can obtain one at http://mozilla.org/MPL/2.0/. */

import XCTest

let mozDeveloperWebsite = "https://developer.mozilla.org/en-US"
let searchFieldPlaceholder = "Search MDN"
class ThirdPartySearchTest: BaseTestCase {
    fileprivate func dismissKeyboardAssistant(forApp app: XCUIApplication) {
        app.buttons["Done"].tap()
    }

    func testCustomSearchEngines() {
        navigator.performAction(Action.AddCustomSearchEngine)
        waitForExistence(app.buttons["customEngineSaveButton"], timeout: 3)
        app.buttons["customEngineSaveButton"].tap()

        waitForExistence(app.navigationBars["Search"].buttons["Settings"], timeout: 3)
        app.navigationBars["Search"].buttons["Settings"].tap()
        app.navigationBars["Settings"].buttons["AppSettingsTableViewController.navigationItem.leftBarButtonItem"].tap()
            
        // Perform a search using a custom search engine
        app.textFields["url"].tap()
        waitForExistence(app.buttons["urlBar-cancel"])
        UIPasteboard.general.string = "window"
               app.textFields.firstMatch.press(forDuration: 1)
               app.staticTexts["Paste"].tap()
        app.scrollViews.otherElements.buttons["Mozilla Engine search"].tap()
        waitUntilPageLoad()

        var url = app.textFields["url"].value as! String
        if url.hasPrefix("https://") == false {
            url = "https://\(url)"
        }
        XCTAssert(url.hasPrefix("https://developer.mozilla.org/en-US"), "The URL should indicate that the search was performed on MDN and not the default")
    }

    func testCustomSearchEngineAsDefault() {
        navigator.performAction(Action.AddCustomSearchEngine)
        waitForExistence(app.buttons["customEngineSaveButton"], timeout: 3)
        app.buttons["customEngineSaveButton"].tap()

        // Go to settings and set MDN as the default
        waitForExistence(app.tables.staticTexts["Google"])
        app.tables.staticTexts["Google"].tap()
        waitForExistence(app.tables.staticTexts["Mozilla Engine"])
        app.tables.staticTexts["Mozilla Engine"].tap()
        DismissSearchScreen()

        // Perform a search to check
        app.textFields["url"].tap()

        UIPasteboard.general.string = "window"
        app.textFields.firstMatch.press(forDuration: 1)
        app.staticTexts["Paste & Go"].tap()

        waitUntilPageLoad()

        // Ensure that the default search is MDN
        var url = app.textFields["url"].value as! String
        if url.hasPrefix("https://") == false {
            url = "https://\(url)"
        }
        XCTAssert(url.hasPrefix("https://developer.mozilla.org/en-US/search"), "The URL should indicate that the search was performed on MDN and not the default")
    }

    func testCustomSearchEngineDeletion() {
        navigator.performAction(Action.AddCustomSearchEngine)
        waitForExistence(app.buttons["customEngineSaveButton"], timeout: 3)
        app.buttons["customEngineSaveButton"].tap()

        waitForExistence(app.navigationBars["Search"].buttons["Settings"], timeout: 3)

        app.navigationBars["Search"].buttons["Settings"].tap()
        app.navigationBars["Settings"].buttons["AppSettingsTableViewController.navigationItem.leftBarButtonItem"].tap()
        app.textFields["url"].tap()
        waitForExistence(app.buttons["urlBar-cancel"])
        UIPasteboard.general.string = "window"
        app.textFields.firstMatch.press(forDuration: 1)
        app.staticTexts["Paste"].tap()
        waitForExistence(app.scrollViews.otherElements.buttons["Mozilla Engine search"])
        XCTAssertTrue(app.scrollViews.otherElements.buttons["Mozilla Engine search"].exists)
                                
        // Need to go step by step to Search Settings. The ScreenGraph will fail to go to the Search Settings Screen
        app.buttons["urlBar-cancel"].tap()
        app.buttons["TabToolbar.menuButton"].tap()
        app.tables["Context Menu"].staticTexts["Settings"].tap()
        app.tables.staticTexts["Google"].tap()
        navigator.performAction(Action.RemoveCustomSearchEngine)
        DismissSearchScreen()
        
        // Perform a search to check
        waitForExistence(app.textFields["url"], timeout: 3)
        app.textFields["url"].tap()
        waitForExistence(app.buttons["urlBar-cancel"])
        UIPasteboard.general.string = "window"
        app.textFields.firstMatch.press(forDuration: 1)
        app.staticTexts["Paste"].tap()

        waitForNoExistence(app.scrollViews.otherElements.buttons["Mozilla Engine search"])
        XCTAssertFalse(app.scrollViews.otherElements.buttons["Mozilla Engine search"].exists)
    }
    
    private func DismissSearchScreen() {
        waitForExistence(app.navigationBars["Search"].buttons["Settings"])
        app.navigationBars["Search"].buttons["Settings"].tap()
        app.navigationBars["Settings"].buttons["AppSettingsTableViewController.navigationItem.leftBarButtonItem"].tap()
    }

    func testCustomEngineFromIncorrectTemplate() {
        navigator.goto(AddCustomSearchSettings)
        app.textViews["customEngineTitle"].tap()
        app.typeText("Feeling Lucky")
        
        UIPasteboard.general.string = "http://www.google.com/search?q=&btnI"
        
        let tablesQuery = app.tables
<<<<<<< HEAD
        let customengineurlTextView = tablesQuery.textViews["customEngineUrl"]
        customengineurlTextView.staticTexts["URL (Replace Query with %s)"].tap()
        customengineurlTextView.press(forDuration: 1.0)
=======
        let customengineurlTextView = tablesQuery.textViews.element(boundBy: 1)

        XCTAssertTrue(tablesQuery.textViews["customEngineUrl"].staticTexts["URL (Replace Query with %s)"].exists)
        customengineurlTextView.press(forDuration: 2.0)
>>>>>>> 931457bf
        app.staticTexts["Paste"].tap()
        sleep(2)
        app.navigationBars.buttons["customEngineSaveButton"].tap()

        waitForExistence(app.alerts.element(boundBy: 0))
        XCTAssert(app.alerts.element(boundBy: 0).label == "Failed")
    }
}<|MERGE_RESOLUTION|>--- conflicted
+++ resolved
@@ -116,16 +116,10 @@
         UIPasteboard.general.string = "http://www.google.com/search?q=&btnI"
         
         let tablesQuery = app.tables
-<<<<<<< HEAD
-        let customengineurlTextView = tablesQuery.textViews["customEngineUrl"]
-        customengineurlTextView.staticTexts["URL (Replace Query with %s)"].tap()
-        customengineurlTextView.press(forDuration: 1.0)
-=======
         let customengineurlTextView = tablesQuery.textViews.element(boundBy: 1)
 
         XCTAssertTrue(tablesQuery.textViews["customEngineUrl"].staticTexts["URL (Replace Query with %s)"].exists)
         customengineurlTextView.press(forDuration: 2.0)
->>>>>>> 931457bf
         app.staticTexts["Paste"].tap()
         sleep(2)
         app.navigationBars.buttons["customEngineSaveButton"].tap()
