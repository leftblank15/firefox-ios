--- conflicted
+++ resolved
@@ -212,8 +212,6 @@
         case dismissedOnboardingSignUp = "dismissed-onboarding-sign-up"
         case privateBrowsingButton = "private-browsing-button"
         case removeUnVerifiedAccountButton = "remove-unverified-account-button"
-<<<<<<< HEAD
-=======
         case tabSearch = "tab-search"
         case tabToolbar = "tab-toolbar"
         case experimentEnrollment = "experiment-enrollment"
@@ -223,7 +221,6 @@
         case appMenu = "app_menu"
         case settings = "settings"
         case onboarding = "onboarding"
->>>>>>> 931457bf
     }
 
     public enum EventValue: String {
